--- conflicted
+++ resolved
@@ -43,14 +43,4 @@
     version('1.5.2', '545f98923430369a6b046ef3632ef95c')
     version('1.5.1', 'd774e4b5a0db5f0f171c4fc0aabfa14e')
 
-<<<<<<< HEAD
-    depends_on('cmake')
-=======
-    depends_on('cmake', type='build')
-
-    def install(self, spec, prefix):
-        cmake('.', *std_cmake_args)
-
-        make()
-        make("install")
->>>>>>> 077848fc
+    depends_on('cmake', type='build')